<resources>
    <string name="app_name">NeoStumbler</string>

    <string name="ok">OK</string>

    <string name="no_thanks">No thanks</string>

    <string name="stop">Stop</string>

    <string name="permissions_needed">Permissions needed</string>
    <string name="permissions_not_granted">Permissions that are required were not granted</string>

    <string name="wifi_icon_description">Wi-Fi icon</string>
    <string name="cell_tower_icon_description">Cell tower icon</string>
    <string name="bluetooth_icon_description">Bluetooth icon</string>

    <string name="scanner_status_notification_channel_name">Scanning status</string>

    <string name="wireless_scanning">Wireless scanning</string>

    <string name="map_tab_title">Map</string>
    <string name="reports_tab_title">Reports</string>
    <string name="statistics_tab_title">Statistics</string>
    <string name="settings_tab_title">Settings</string>

    <string name="send_reports">Send reports</string>

    <string name="reports">Reports:</string>
    <string name="reports_total">Reports total: %s</string>
    <string name="reports_not_uploaded">Reports not uploaded: %s</string>
    <string name="reports_last_uploaded">Reports last uploaded: %s</string>

    <string name="start_scanning">Start scanning</string>
    <string name="stop_scanning">Stop scanning</string>

    <string name="toast_reports_uploaded">Uploaded %d reports</string>
    <string name="toast_reports_upload_failed">Failed to upload reports</string>

    <string name="notification_wireless_scanning_active">Wireless scanning active</string>

    <string name="notification_reports_created">%d reports created</string>

    <string name="ignore_battery_optimizations_title">Ignore battery optimizations</string>
    <string name="ignore_battery_optimizations_description">For best results, battery optimizations should be disabled. Wireless scanning and location access is significantly throttled when battery optimization is active and the screen is off</string>

    <string name="battery_optimizations_not_disabled_warning">Battery optimizations were not disabled</string>

    <string name="send_reports_automatically">Send reports automatically</string>

    <string name="export_notification_channel_name">Data export</string>

    <string name="notification_exporting_data">Exporting data…</string>

    <string name="export_data">Export data</string>

    <string name="export_no_file_chosen">Cannot export data, because no file was created</string>
    <string name="export_started">Exporting data from %s to %s</string>

    <string name="reupload_data">Reupload data</string>

<<<<<<< HEAD
    <string name="wifis">Wi-Fis</string>
    <string name="cells">Cells</string>
    <string name="beacons">Bluetooth beacons</string>
=======
    <string name="add_quick_settings_tile">Add quick settings tile to easily start scanning?</string>
>>>>>>> 3d891ac7
</resources><|MERGE_RESOLUTION|>--- conflicted
+++ resolved
@@ -58,11 +58,9 @@
 
     <string name="reupload_data">Reupload data</string>
 
-<<<<<<< HEAD
     <string name="wifis">Wi-Fis</string>
     <string name="cells">Cells</string>
     <string name="beacons">Bluetooth beacons</string>
-=======
+  
     <string name="add_quick_settings_tile">Add quick settings tile to easily start scanning?</string>
->>>>>>> 3d891ac7
 </resources>