package xyz.malkki.neostumbler

import android.content.Context
import android.os.Bundle
import androidx.activity.compose.setContent
import androidx.appcompat.app.AppCompatActivity
import androidx.compose.foundation.layout.Column
import androidx.compose.foundation.layout.fillMaxSize
import androidx.compose.foundation.layout.padding
import androidx.compose.material.icons.Icons
import androidx.compose.material.icons.automirrored.filled.List
import androidx.compose.material.icons.filled.Place
import androidx.compose.material.icons.filled.Settings
import androidx.compose.material3.Icon
import androidx.compose.material3.MaterialTheme
import androidx.compose.material3.NavigationBar
import androidx.compose.material3.NavigationBarItem
import androidx.compose.material3.Scaffold
import androidx.compose.material3.Surface
import androidx.compose.material3.Text
import androidx.compose.material3.TopAppBar
import androidx.compose.material3.TopAppBarDefaults
import androidx.compose.runtime.collectAsState
import androidx.compose.runtime.mutableIntStateOf
import androidx.compose.runtime.remember
import androidx.compose.ui.Modifier
import androidx.compose.ui.graphics.vector.rememberVectorPainter
import androidx.compose.ui.res.painterResource
import androidx.compose.ui.res.stringResource
import androidx.compose.ui.unit.dp
import androidx.core.splashscreen.SplashScreen.Companion.installSplashScreen
import androidx.datastore.preferences.core.booleanPreferencesKey
import androidx.lifecycle.lifecycleScope
import kotlinx.coroutines.flow.Flow
import kotlinx.coroutines.flow.SharingStarted
import kotlinx.coroutines.flow.map
import kotlinx.coroutines.flow.stateIn
import xyz.malkki.neostumbler.constants.PreferenceKeys
import xyz.malkki.neostumbler.ui.screens.MapScreen
import xyz.malkki.neostumbler.ui.screens.ReportsScreen
import xyz.malkki.neostumbler.ui.screens.StatisticsScreen
import xyz.malkki.neostumbler.ui.screens.settings.SettingsScreen
import xyz.malkki.neostumbler.ui.theme.NeoStumblerTheme

private fun Context.useDynamicColor(): Flow<Boolean> = (applicationContext as StumblerApplication).settingsStore.data
    .map { prefs ->
        prefs[booleanPreferencesKey(PreferenceKeys.DYNAMIC_COLOR_THEME)] == true
    }

class MainActivity : AppCompatActivity() {
    companion object {
        const val EXTRA_START_SCANNING = "start_scanning"
        const val EXTRA_REQUEST_BACKGROUND_PERMISSION = "request_background_permission"
    }

    override fun onCreate(savedInstanceState: Bundle?) {
        val dynamicColorFlow = useDynamicColor().stateIn(lifecycleScope, started = SharingStarted.Eagerly, initialValue = null)

        installSplashScreen().apply {
            setKeepOnScreenCondition {
                dynamicColorFlow.value == null
            }
        }

        super.onCreate(savedInstanceState)

        setContent {
            val dynamicColorState = dynamicColorFlow.collectAsState()

            NeoStumblerTheme(dynamicColor = dynamicColorState.value == true) {
                // A surface container using the 'background' color from the theme
                Surface(
                    modifier = Modifier.fillMaxSize()
                ) {
                    Scaffold(
                        topBar = {
                            TopAppBar(
                                title = { Text(text = stringResource(R.string.app_name)) },
                                colors = TopAppBarDefaults.topAppBarColors(
                                    containerColor = MaterialTheme.colorScheme.primary,
                                    titleContentColor = MaterialTheme.colorScheme.onPrimary,
                                ),
                                actions = {

                                }
                            )
                        },
                        content = {
                            val selectedTabIndex = remember { mutableIntStateOf(1) }

                            val items = listOf(
<<<<<<< HEAD
                                stringResource(R.string.map_tab_title) to rememberVectorPainter(
                                    Icons.Filled.Place
                                ),
                                stringResource(R.string.reports_tab_title) to rememberVectorPainter(
                                    Icons.Filled.List
                                ),
                                stringResource(R.string.statistics_tab_title) to painterResource(
                                    id = R.drawable.statistics_24
                                ),
                                stringResource(R.string.settings_tab_title) to rememberVectorPainter(
                                    Icons.Filled.Settings
                                ),
=======
                                stringResource(R.string.map_tab_title) to rememberVectorPainter(Icons.Filled.Place),
                                stringResource(R.string.reports_tab_title) to rememberVectorPainter(Icons.AutoMirrored.Default.List),
                                stringResource(R.string.statistics_tab_title) to painterResource(id = R.drawable.statistics_24),
                                stringResource(R.string.settings_tab_title)  to rememberVectorPainter(Icons.Filled.Settings),
>>>>>>> 1e439c32
                            )

                            Column(
                                modifier = Modifier
                                    .fillMaxSize()
                                    .padding(paddingValues = it)
                            ) {
                                Column(
                                    modifier = Modifier
                                        .weight(1.0f)
                                        .padding(16.dp)
                                ) {
                                    when (selectedTabIndex.intValue) {
                                        0 -> {
                                            MapScreen()
                                        }

                                        1 -> {
                                            ReportsScreen()
                                        }

                                        2 -> {
                                            StatisticsScreen()
                                        }

                                        3 -> {
                                            SettingsScreen()
                                        }
                                    }
                                }

                                NavigationBar {
                                    items.forEachIndexed { index, (title, icon) ->
                                        NavigationBarItem(
                                            icon = {
                                                Icon(icon, contentDescription = title)
                                            },
                                            label = { Text(title) },
                                            selected = selectedTabIndex.intValue == index,
                                            onClick = { selectedTabIndex.intValue = index }
                                        )
                                    }
                                }
                            }
                        }
                    )
                }
            }
        }
    }
}<|MERGE_RESOLUTION|>--- conflicted
+++ resolved
@@ -89,25 +89,10 @@
                             val selectedTabIndex = remember { mutableIntStateOf(1) }
 
                             val items = listOf(
-<<<<<<< HEAD
-                                stringResource(R.string.map_tab_title) to rememberVectorPainter(
-                                    Icons.Filled.Place
-                                ),
-                                stringResource(R.string.reports_tab_title) to rememberVectorPainter(
-                                    Icons.Filled.List
-                                ),
-                                stringResource(R.string.statistics_tab_title) to painterResource(
-                                    id = R.drawable.statistics_24
-                                ),
-                                stringResource(R.string.settings_tab_title) to rememberVectorPainter(
-                                    Icons.Filled.Settings
-                                ),
-=======
                                 stringResource(R.string.map_tab_title) to rememberVectorPainter(Icons.Filled.Place),
                                 stringResource(R.string.reports_tab_title) to rememberVectorPainter(Icons.AutoMirrored.Default.List),
                                 stringResource(R.string.statistics_tab_title) to painterResource(id = R.drawable.statistics_24),
                                 stringResource(R.string.settings_tab_title)  to rememberVectorPainter(Icons.Filled.Settings),
->>>>>>> 1e439c32
                             )
 
                             Column(
